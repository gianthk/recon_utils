#!/usr/bin/env python
# -*- coding: utf-8 -*-
"""
Computed tomography image processing utilities.

"""

<<<<<<< HEAD
__author__ = 'Gianluca Iori'
__date_created__ = '2021-03-28'
__date__ = '2024-04-26'
__copyright__ = 'Copyright (c) 2024, SESAME'
__docformat__ = 'restructuredtext en'
__license__ = "MIT"
__version__ = "1.4"
__maintainer__ = 'Gianluca Iori'
=======
__author__ = "Gianluca Iori"
__date_created__ = "2021-03-28"
__date__ = "2024-10-28"
__copyright__ = "Copyright (c) 2024, SESAME"
__docformat__ = "restructuredtext en"
__license__ = "MIT"
__version__ = "1.4"
__maintainer__ = "Gianluca Iori"
>>>>>>> d172e99e
__email__ = "gianthk.iori@gmail.com"

import numpy as np
import png
import os
import re
import logging
import matplotlib.pyplot as plt

try:
    import dxchange
except ImportError:
    logging.debug("dxchange failed to import", exc_info=True)

try:
    import tifffile
except ImportError:
    logging.debug("tifffile failed to import", exc_info=True)

try:
    import glymur
except ImportError:
    logging.debug("glymur failed to import", exc_info=True)


def average_sinogram_by_interval(
    _projs, slicer=1, remove_last_n_to_make_suited_size_for_reshape="auto"
):
    """
    remove_last_n_to_make_suited_size_for_reshape can be an index or string: None, auto
    """
    if remove_last_n_to_make_suited_size_for_reshape == "auto":
        # implement the calculation of a proper last index
        modulo = _projs.shape[0] % slicer
        if modulo != 0:
            remove_last_n_to_make_suited_size_for_reshape = -modulo

    if isinstance(remove_last_n_to_make_suited_size_for_reshape, int):
        _projs = _projs[:remove_last_n_to_make_suited_size_for_reshape, :, :]

    shape_projs = _projs.shape

    shape_projs_reduced = (
        shape_projs[0] // slicer,
        slicer,
        shape_projs[1],
        shape_projs[2],
    )

    array_reduced_by_averaging = _projs.reshape(shape_projs_reduced).astype(np.float32)
    array_reduced_by_averaging = array_reduced_by_averaging.mean(axis=1)

    array_reduced_by_averaging = array_reduced_by_averaging.astype(np.uint16)

    return array_reduced_by_averaging


<<<<<<< HEAD
def touint(data_3D, dtype='uint8', data_range=None, quantiles=None, numexpr=True, subset=True, nchunk=None):
=======
def touint(
    data_3D,
    dtype="uint8",
    data_range=None,
    quantiles=None,
    numexpr=True,
    subset=True,
    nchunk=None,
):
>>>>>>> d172e99e
    """Normalize and convert data to unsigned integer.

    Parameters
    ----------
    data_3D
        Input data.
    dtype
        Output data type ('uint8' or 'uint16').
    data_range : [float, float]
<<<<<<< HEAD
        Control data range for data normalization.
=======
        Control range for data normalization.
>>>>>>> d172e99e
    quantiles : [float, float]
        Define data range for data normalization through input data quantiles. If data_range is given this input is ignored.
    numexpr : bool
        Use fast numerical expression evaluator for NumPy (memory expensive).
    subset : bool
        Use subset of the input data for quantile calculation.

    Returns
    -------
    output : uint
        Normalized data.
    """

    def convertfloat(data_3D):
        return (
            data_3D.astype(np.float32, copy=False),
            np.float32(data_max - data_min),
            np.float32(data_min),
        )

    def convertint(data_3D, nchunk):
        if nchunk is not None:
            data_int = np.zeros(data_3D.shape, dtype=dtype)
            slcs = [
                np.s_[offset : offset + nchunk]
                for offset in range(0, data_3D.shape[0], nchunk)
            ]
            for slices in slcs:
                if dtype == "uint8":
                    data_int[slices] = convert8bit(data_3D[slices])
                elif dtype == "uint16":
                    data_int[slices] = convert16bit(data_3D[slices])
            return data_int

        if dtype == "uint8":
            return convert8bit(data_3D)
        elif dtype == "uint16":
            return convert16bit(data_3D)

    def convert16bit(data_3D):
        data_3D, df, mn = convertfloat(data_3D)

        if numexpr:
            import numexpr as ne

            scl = ne.evaluate("0.5+65535*(data_3D-mn)/df", truediv=True)
            ne.evaluate("where(scl<0,0,scl)", out=scl)
            ne.evaluate("where(scl>65535,65535,scl)", out=scl)
            return scl.astype(np.uint16)
        else:
            data_3D = 0.5 + 65535 * (data_3D - mn) / df
            data_3D[data_3D < 0] = 0
            data_3D[data_3D > 65535] = 65535
            return np.uint16(data_3D)

    def convert8bit(data_3D):
        data_3D, df, mn = convertfloat(data_3D)

        if numexpr:
            import numexpr as ne

            scl = ne.evaluate("0.5+255*(data_3D-mn)/df", truediv=True)
            ne.evaluate("where(scl<0,0,scl)", out=scl)
            ne.evaluate("where(scl>255,255,scl)", out=scl)
            return scl.astype(np.uint8)
        else:
            data_3D_float = 0.5 + 255 * (data_3D - mn) / df
            data_3D_float[data_3D < 0] = 0
            data_3D_float[data_3D > 255] = 255
            return np.uint8(data_3D)

    if data_range == None:
<<<<<<< HEAD

=======
>>>>>>> d172e99e
        # if quantiles is empty data is scaled based on its min and max values
        if quantiles == None:
            data_min = np.nanmin(data_3D)
            data_max = np.nanmax(data_3D)
            data_max = data_max - data_min
            return convertint(data_3D, nchunk)
        else:
            if subset:
                [data_min, data_max] = np.quantile(
                    np.ravel(data_3D[0::10, 0::10, 0::10]), quantiles
                )
            else:
                [data_min, data_max] = np.quantile(np.ravel(data_3D), quantiles)

            return convertint(data_3D, nchunk)

    else:
        # ignore quantiles input if given
        if quantiles is not None:
            print("quantiles input ignored.")

        data_min = data_range[0]
        data_max = data_range[1]
        return convertint(data_3D, nchunk)


def to01(data_3D):
    """Normalize data to 0-1 range.

    Parameters
    ----------
    data_3D
        Input data.

    Returns
    -------
    data_3D : float32
        Normalized data.
    """
    import numexpr as ne

    data_3D = data_3D.astype(np.float32, copy=False)
    data_min = np.nanmin(data_3D)
    data_max = np.nanmax(data_3D)
    df = np.float32(data_max - data_min)
    mn = np.float32(data_min)
    scl = ne.evaluate("(data_3D-mn)/df", truediv=True)
    return scl.astype(np.float32)


def writemidplanes(data_3D, fileout, slice_x=-1, slice_y=-1, slice_z=-1):
    """Plot orthogonal mid-planes through 3D dataset and save them as images.
    Uses pypng for writing .PNG files.

    Parameters
    ----------
    data
        Input 3D image data.
    fileout : str
        Output .PNG image file name.
    slice_x : int
        X-slice number.
    slice_y : int
        Y-slice number.
    slice_z : int
        Z-slice number.
    """

    if data_3D.ndim == 3:
        if slice_x == -1:
            slice_x = int(data_3D.shape[2] / 2)
        if slice_y == -1:
            slice_y = int(data_3D.shape[1] / 2)
        if slice_z == -1:
            slice_z = int(data_3D.shape[0] / 2)

        filename, ext = os.path.splitext(fileout)
        with open(filename + "_XY.png", "wb") as midplaneXY:
            pngWriter = png.Writer(
                data_3D.shape[2],
                data_3D.shape[1],
                greyscale=True,
                alpha=False,
                bitdepth=8,
            )
            pngWriter.write(midplaneXY, touint(data_3D[int(slice_z), :, :]))

        with open(filename + "_XZ.png", "wb") as midplaneXZ:
            pngWriter = png.Writer(
                data_3D.shape[2],
                data_3D.shape[0],
                greyscale=True,
                alpha=False,
                bitdepth=8,
            )
            pngWriter.write(midplaneXZ, touint(data_3D[:, int(slice_y), :]))

        with open(filename + "_YZ.png", "wb") as midplaneYZ:
            pngWriter = png.Writer(
                data_3D.shape[1],
                data_3D.shape[0],
                greyscale=True,
                alpha=False,
                bitdepth=8,
            )
            pngWriter.write(midplaneYZ, touint(data_3D[:, :, int(slice_x)]))


def writemidplanesDxchange(
    data_3D, fileout, slice_x=-1, slice_y=-1, slice_z=-1, dtype="uint8"
):
    """Plot orthogonal mid-planes through 3D dataset and save them as images.
    Uses DXchange for writing .TIFF files.

    Parameters
    ----------
    data_3D
        Input 3D image data.
    fileout : str
        Output .PNG image file name.
    slice_x : int
        X-slice number.
    slice_y : int
        Y-slice number.
    slice_z : int
        Z-slice number.
    """

    if data_3D.ndim == 3:
        if slice_x == -1:
            slice_x = int(data_3D.shape[2] / 2)
        if slice_y == -1:
            slice_y = int(data_3D.shape[1] / 2)
        if slice_z == -1:
            slice_z = int(data_3D.shape[0] / 2)

        filename, ext = os.path.splitext(fileout)
        dxchange.writer.write_tiff(
            touint(data_3D[int(slice_z), :, :]),
            fname=filename + "_XY.tiff",
            dtype=dtype,
        )
        dxchange.writer.write_tiff(
            touint(data_3D[:, int(slice_y), :]),
            fname=filename + "_XZ.tiff",
            dtype=dtype,
        )
        dxchange.writer.write_tiff(
            touint(data_3D[:, :, int(slice_x)]),
            fname=filename + "_YZ.tiff",
            dtype=dtype,
        )


def plot_midplanes(data_3D, slice_x=-1, slice_y=-1, slice_z=-1):
    """Plot orthogonal cross-sections through 3D dataset.

    Parameters
    ----------
    data_3D
        Input 3D image data.
    slice_x : int
        X-slice number.
    slice_y : int
        Y-slice number.
    slice_z : int
        Z-slice number.
    """

    if slice_x == -1:
        slice_x = int(data_3D.shape[2] / 2)
    if slice_y == -1:
        slice_y = int(data_3D.shape[1] / 2)
    if slice_z == -1:
        slice_z = int(data_3D.shape[0] / 2)

    fig, (ax1, ax2, ax3) = plt.subplots(1, 3)
    ax1.imshow(data_3D[slice_z, :, :])
    ax2.imshow(data_3D[:, slice_y, :])
    ax3.imshow(data_3D[:, :, slice_x])


def plot_projections(data_3D, projection="max"):
    """Plot orthogonal projections of 3D dataset.

    Parameters
    ----------
    data_3D
        Input 3D image data.
    projection : str
        Projection method. Available choices are 'max', 'min'.
    """

    fig, (ax1, ax2, ax3) = plt.subplots(1, 3)

    if projection == "max":
        ax1.imshow(np.max(data_3D, 0))
        ax2.imshow(np.max(data_3D, 1))
        ax3.imshow(np.max(data_3D, 2))
    elif projection == "min":
        ax1.imshow(np.min(data_3D, 0))
        ax2.imshow(np.min(data_3D, 1))
        ax3.imshow(np.min(data_3D, 2))


def read_tiff_stack(filename, data_range=None, zfill=4):
    """Read stack of tiff files. Searches all files in parent folder and opens them as a stack of images.

    Parameters
    ----------
    filename
        One of the stack images.
    data_range : [int, int]
        Control load slices range.
    zfill : int
        Number of leading zeros in file names.

    TO DO:
    ----------
    - check that folder contains only .TIFF files; skip the rest
    """

    # search all files in parent folder; create filenames list
    stack_files = [
        os.path.join(os.path.dirname(filename), f)
        for f in os.listdir(os.path.dirname(filename))
        if os.path.isfile(os.path.join(os.path.dirname(filename), f))
    ]
    stack_files.sort()

    if data_range is not None:
        import re

        slice_in = [
            i
            for i, item in enumerate(stack_files)
            if re.search(str(data_range[0]).zfill(4) + ".", item)
        ]
        slice_end = [
            i
            for i, item in enumerate(stack_files)
            if re.search(str(data_range[1]).zfill(4) + ".", item)
        ]

        if len(slice_in) == 1 and len(slice_end) == 1:
            stack_files = stack_files[slice_in[0] : slice_end[0]]
        else:
            import warnings

            warnings.warn(
                "Given slice range is ambiguous or non existing.. loading whole stack."
            )

    # load stack using tifffile
    return tifffile.imread(stack_files)


def write_jpeg2000_stack(
    data,
    fname="tmp/data.jp2",
    dtype=None,
    axis=0,
    digit=5,
    start=0,
    nthreads=1,
    compratio=10,
    overwrite=False,
):
    """
    Write data to stack of JPEG2000 files using glymur. Inspired by dxchange.write_tiff_stack

    Parameters
    ----------
    data : ndarray
        Array data to be saved.
    fname : str
        Base file name to which the data is saved. ``.jp2`` extension
        will be appended if it does not already have one.
    dtype : data-type, optional
        By default, the data-type is inferred from the input data.
    axis : int, optional
        Axis along which stacking is performed.
    start : int, optional
        First index of file in stack for saving.
    digit : int, optional
        Number of digits in indexing stacked files.
    nthreads : int, optional
        Number of threads for parallel write.
    compratio : int, optional
        Compression ratio.
    overwrite: bool, optional
        if True, overwrites the existing file if the file exists.
    """

    fname, data = dxchange.writer._init_write(data, fname, ".jp2", dtype, True)
    body = dxchange.writer.get_body(fname)
    ext = dxchange.writer.get_extension(fname)
    _data = np.swapaxes(data, 0, axis)
    for m in range(start, start + data.shape[axis]):
        _fname = body + "_" + "{0:0={1}d}".format(m, digit) + ext
        if not overwrite:
            _fname = dxchange.writer._suggest_new_fname(_fname, digit=1)

        glymur.set_option("lib.num_threads", nthreads)
        glymur.Jp2k(_fname, data=_data[m - start], cratios=[compratio])
        # write_tiff(_data[m - start], _fname, overwrite=overwrite)


def bbox(bw, pad=0, dsize=None, verbose=None):
    """Bounding BOX limits of input binary image.

    Parameters
    ----------
    bw : bool
        Binary image.
    pad : int
        Add padding of given number of pixels to the BBOX limits.
    dsize : int
        perform image close with disk structuring element of radius 'dsize' before calculating the BBOX.
    verbose
        Activate verbose graphical output

    Returns
    -------
    bbox_origin: int
        Origin [row col (slice)] of the BBOX inscribing True values in input image bw.
    bbox_size: int
        BBOX size [s_row s_col (s_slice)].
    """

    # DSIZE: remove artefacts > erode/dilate
    if dsize:
        raise IOError("dsize method not implemented yet.")

    if bw.ndim == 3:
        # project along each dimension
        maxROW = np.max(np.max(bw, 0), 1)
        maxCOL = np.max(np.max(bw, 0), 0)
        maxSLICE = np.max(np.max(bw, 1), 1)

        # find first and last True occurrences
        row0 = list(maxROW).index(True)
        row1 = len(maxROW) - list(maxROW[::-1]).index(True) - 1

        col0 = list(maxCOL).index(True)
        col1 = len(maxCOL) - list(maxCOL[::-1]).index(True) - 1

        slice0 = list(maxSLICE).index(True)
        slice1 = len(maxSLICE) - list(maxSLICE[::-1]).index(True) - 1

        # add padding
        row0 = row0 - pad
        rowd = row1 - row0 + pad
        col0 = col0 - pad
        cold = col1 - col0 + pad
        slice0 = slice0 - pad
        sliced = slice1 - slice0 + pad

        if pad > 0:
            # check if bbox exceeds image size
            if row0 < 0:
                row0 = 0
            if col0 < 0:
                col0 = 0
            if slice0 < 0:
                slice0 = 0

            bw_size = bw.shape
            if slice0 + sliced > bw_size[0]:
                sliced = bw_size[0] - slice0
            if row0 + rowd > bw_size[1]:
                rowd = bw_size[1] - row0
            if col0 + cold > bw_size[2]:
                cold = bw_size[2] - col0

        if verbose:
            fig, (ax1, ax2) = plt.subplots(1, 2)
            ax1.imshow(np.max(bw, 0))
            ax1.plot([col0, col0], [0, bw.shape[1] - 1], "r")
            ax1.plot([col0 + cold, col0 + cold], [0, bw.shape[1] - 1], "r")
            ax1.plot([0, bw.shape[2] - 1], [row0, row0], "r")
            ax1.plot([0, bw.shape[2] - 1], [row0 + rowd, row0 + rowd], "r")

            ax2.imshow(np.max(bw, 1))
            ax2.plot([col0, col0], [0, bw.shape[1] - 1], "r")
            ax2.plot([col0 + cold, col0 + cold], [0, bw.shape[1] - 1], "r")
            ax2.plot([0, bw.shape[0] - 1], [slice0, slice0], "r")
            ax2.plot([0, bw.shape[0] - 1], [slice0 + sliced, slice0 + sliced], "r")

        bbox_origin = [row0, col0, slice0]
        bbox_size = [rowd, cold, sliced]

        return bbox_origin, bbox_size

    if bw.ndim == 2:
        raise IOError("bbox method for 2D images not implemented yet.")


def crop(data_3D, crop_origin, crop_size):
    """Crop 3D image given crop origin and size.

    Parameters
    ----------
    data_3D
        Input data.
    crop_origin : [int, int, int]
        Crop origin [Z,Y,X].
    crop_size : [int, int, int]
        Crop size [Z,Y,X].

    Returns
    -------
    output
        Cropped data.
    """
    return data_3D[
        crop_origin[2] : crop_origin[2] + crop_size[2],
        crop_origin[0] : crop_origin[0] + crop_size[0],
        crop_origin[1] : crop_origin[1] + crop_size[1],
    ]<|MERGE_RESOLUTION|>--- conflicted
+++ resolved
@@ -5,16 +5,6 @@
 
 """
 
-<<<<<<< HEAD
-__author__ = 'Gianluca Iori'
-__date_created__ = '2021-03-28'
-__date__ = '2024-04-26'
-__copyright__ = 'Copyright (c) 2024, SESAME'
-__docformat__ = 'restructuredtext en'
-__license__ = "MIT"
-__version__ = "1.4"
-__maintainer__ = 'Gianluca Iori'
-=======
 __author__ = "Gianluca Iori"
 __date_created__ = "2021-03-28"
 __date__ = "2024-10-28"
@@ -23,7 +13,6 @@
 __license__ = "MIT"
 __version__ = "1.4"
 __maintainer__ = "Gianluca Iori"
->>>>>>> d172e99e
 __email__ = "gianthk.iori@gmail.com"
 
 import numpy as np
@@ -81,9 +70,6 @@
     return array_reduced_by_averaging
 
 
-<<<<<<< HEAD
-def touint(data_3D, dtype='uint8', data_range=None, quantiles=None, numexpr=True, subset=True, nchunk=None):
-=======
 def touint(
     data_3D,
     dtype="uint8",
@@ -93,7 +79,6 @@
     subset=True,
     nchunk=None,
 ):
->>>>>>> d172e99e
     """Normalize and convert data to unsigned integer.
 
     Parameters
@@ -103,11 +88,7 @@
     dtype
         Output data type ('uint8' or 'uint16').
     data_range : [float, float]
-<<<<<<< HEAD
-        Control data range for data normalization.
-=======
         Control range for data normalization.
->>>>>>> d172e99e
     quantiles : [float, float]
         Define data range for data normalization through input data quantiles. If data_range is given this input is ignored.
     numexpr : bool
@@ -180,10 +161,6 @@
             return np.uint8(data_3D)
 
     if data_range == None:
-<<<<<<< HEAD
-
-=======
->>>>>>> d172e99e
         # if quantiles is empty data is scaled based on its min and max values
         if quantiles == None:
             data_min = np.nanmin(data_3D)
